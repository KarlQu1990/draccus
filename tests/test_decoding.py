--- conflicted
+++ resolved
@@ -1,13 +1,9 @@
 from dataclasses import dataclass, field
-<<<<<<< HEAD
+from enum import Enum, auto
 
 import yaml
 import json
 
-=======
-from enum import Enum, auto
-
->>>>>>> 8d07bc8f
 from pyrallis.utils import PyrallisException
 from .testutils import *
 
@@ -34,14 +30,9 @@
     assert pyrallis.decode(SomeClass, pyrallis.encode(b)) == b
 
 
-<<<<<<< HEAD
 @parametrize('config_type', ['', 'yaml', 'json', 'toml'])
 def test_dump_load(simple_attribute, config_type, tmp_path):
-    some_type, passed_value, expected_value = simple_attribute
-=======
-def test_dump_load(simple_attribute, tmp_path):
     some_type, _, expected_value = simple_attribute
->>>>>>> 8d07bc8f
 
     if config_type != '':
         pyrallis.set_config_type(config_type)
@@ -102,7 +93,7 @@
     b.l.append((expected_value, expected_value))
     b.t.update({"hey": None, "hey2": expected_value})
 
-    tmp_file = tmp_path / f'config'
+    tmp_file = tmp_path / 'config'
     pyrallis.dump(b, tmp_file.open('w'))
 
     new_b = pyrallis.parse(config_class=SomeClass, config_path=tmp_file, args="")
